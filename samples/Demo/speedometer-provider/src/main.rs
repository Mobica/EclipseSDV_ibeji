// Copyright (c) Microsoft Corporation.
// Licensed under the MIT license.
// SPDX-License-Identifier: MIT

mod provider_impl;

use std::net::SocketAddr;

use digital_twin_model::sdv_v1 as sdv;
use env_logger::{Builder, Target};
use log::{debug, info, warn, LevelFilter};
use samples_common::constants::{digital_twin_operation, digital_twin_protocol};
use samples_common::provider_config;
use samples_common::utils::{retrieve_invehicle_digital_twin_uri, retry_async_based_on_status};
use samples_protobuf_data_access::module::managed_subscribe::v1::managed_subscribe_callback_server::ManagedSubscribeCallbackServer;
use samples_protobuf_data_access::invehicle_digital_twin::v1::invehicle_digital_twin_client::InvehicleDigitalTwinClient;
use samples_protobuf_data_access::invehicle_digital_twin::v1::{
    EndpointInfo, EntityAccessInfo, RegisterRequest,
};
use tokio::sync::watch;
use tokio::signal;
use tokio::time::{sleep, Duration};
use tonic::Status;
use tonic::transport::Server;

use crate::provider_impl::ProviderImpl;

use paho_mqtt as mqtt;
use tokio::task::JoinHandle;
use uuid::Uuid;

const MQTT_CLIENT_ID: &str = "CAN_Speed_updates";
pub static mut g_vehicle_speed: i32 = 75;

/// Register the vehicle speed property's endpoint.
///
/// # Arguments
/// * `invehicle_digital_twin_uri` - The In-Vehicle Digital Twin URI.
/// * `provider_uri` - The provider's URI.
async fn register_entities(
    invehicle_digital_twin_uri: &str,
    provider_uri: &str,
) -> Result<(), Status> {
    let endpoint_info = EndpointInfo {
        protocol: digital_twin_protocol::GRPC.to_string(),
        operations: vec![digital_twin_operation::MANAGEDSUBSCRIBE.to_string()],
        uri: provider_uri.to_string(),
        context: "GetSubscriptionInfo".to_string(),
    };

    let vehicle_speed_entity_access_info = EntityAccessInfo {
        name: sdv::vehicle::vehicle_speed::NAME.to_string(),
        id: sdv::vehicle::vehicle_speed::ID.to_string(),
        description: sdv::vehicle::vehicle_speed::DESCRIPTION.to_string(),
        endpoint_info_list: vec![endpoint_info.clone()],
    };

    let vehicle_mileage_entity_access_info = EntityAccessInfo {
        name: sdv::vehicle::vehicle_mileage::NAME.to_string(),
        id: sdv::vehicle::vehicle_mileage::ID.to_string(),
        description: sdv::vehicle::vehicle_mileage::DESCRIPTION.to_string(),
        endpoint_info_list: vec![endpoint_info.clone()],
    };

    let vehicle_gear_entity_access_info = EntityAccessInfo {
        name: sdv::vehicle::vehicle_gear::NAME.to_string(),
        id: sdv::vehicle::vehicle_gear::ID.to_string(),
        description: sdv::vehicle::vehicle_gear::DESCRIPTION.to_string(),
        endpoint_info_list: vec![endpoint_info.clone()],
    };

    let vehicle_fuel_entity_access_info = EntityAccessInfo {
        name: sdv::vehicle::vehicle_fuel::NAME.to_string(),
        id: sdv::vehicle::vehicle_fuel::ID.to_string(),
        description: sdv::vehicle::vehicle_fuel::DESCRIPTION.to_string(),
        endpoint_info_list: vec![endpoint_info.clone()],
    };

    let vehicle_rpm_entity_access_info = EntityAccessInfo {
        name: sdv::vehicle::vehicle_rpm::NAME.to_string(),
        id: sdv::vehicle::vehicle_rpm::ID.to_string(),
        description: sdv::vehicle::vehicle_rpm::DESCRIPTION.to_string(),
        endpoint_info_list: vec![endpoint_info.clone()],
    };

    let entity_access_info_vec = vec![
        vehicle_speed_entity_access_info,
        vehicle_mileage_entity_access_info,
        vehicle_gear_entity_access_info,
        vehicle_fuel_entity_access_info,
        vehicle_rpm_entity_access_info
    ];

    let mut client = InvehicleDigitalTwinClient::connect(invehicle_digital_twin_uri.to_string())
        .await
        .map_err(|e| Status::internal(e.to_string()))?;
    let request =
        tonic::Request::new(RegisterRequest { entity_access_info_list: entity_access_info_vec });
    let _response = client.register(request).await?;

    Ok(())
}

/// Start the vehicle speed data stream.
///
/// # Arguments
/// `min_interval_ms` - minimum frequency for data stream.
fn start_vehicle_speed_data_stream(min_interval_ms: u64) -> watch::Receiver<i32> {
    debug!("Starting the Provider'vehicle speed data stream.");
    let mut vehicle_speed: i32 = 75;
    let (sender, reciever) = watch::channel(vehicle_speed);
    tokio::spawn(async move {
        let mut is_speed_increasing: bool = true;
        loop {
            debug!(
                "Recording new value for {} of {vehicle_speed}",
                sdv::vehicle::vehicle_speed::ID
            );

            unsafe {
                if let Err(err) = sender.send(g_vehicle_speed) {
                    warn!("Failed to get new value due to '{err:?}'");
                    break;
                }
            }

            debug!("Completed the publish request");

<<<<<<< HEAD
            sleep(Duration::from_millis(min_interval_ms)).await;
        }
    });

    reciever
}

fn received_can_msg_handler(message_mqtt: paho_mqtt::message::Message)
{
    let payload = std::str::from_utf8(message_mqtt.payload()).unwrap();

    info!("{}", message_mqtt);  //message
    println!("{:02X?}", message_mqtt.payload()); // payload as hex

    unsafe {
        g_vehicle_speed = payload.parse().unwrap();
    }
}

async fn receive_can_service_updates(
    broker_uri: &str,
    topic: &str,
) -> Result<JoinHandle<()>, String> {
    // Create a unique id for the client.
    let client_id = format!("{MQTT_CLIENT_ID}-{}", Uuid::new_v4());

    let create_opts =
        mqtt::CreateOptionsBuilder::new().server_uri(broker_uri).client_id(client_id).finalize();

    let client = mqtt::Client::new(create_opts)
        .map_err(|err| format!("Failed to create MQTT client due to '{err:?}'"))?;

    let receiver = client.start_consuming();

    // Setup task to handle clean shutdown.
    let ctrlc_cli = client.clone();
    tokio::spawn(async move {
        _ = signal::ctrl_c().await;

        // Tells the client to shutdown consuming thread.
        ctrlc_cli.stop_consuming();
    });

    // Last Will and Testament
    let lwt =
        mqtt::MessageBuilder::new().topic("test").payload("Receiver lost connection").finalize();

    let conn_opts = mqtt::ConnectOptionsBuilder::new_v5()
        .keep_alive_interval(Duration::from_secs(30))
        .clean_session(false)
        .will_message(lwt)
        .finalize();

    let _connect_response =
        client.connect(conn_opts).map_err(|err| format!("Failed to connect due to '{err:?}"));

    let mut _subscribe_response = client
        .subscribe(topic, mqtt::types::QOS_1)
        .map_err(|err| format!("Failed to subscribe to topic {topic} due to '{err:?}'"));

    // Copy topic for separate thread.
    let topic_string = topic.to_string();

    let sub_handle = tokio::spawn(async move {
        for msg in receiver.iter() {
            if let Some(msg) = msg {

                received_can_msg_handler(msg);
//                print_type_of(&msg);
            } else if !client.is_connected() {
                if client.reconnect().is_ok() {
                    _subscribe_response = client
                        .subscribe(topic_string.as_str(), mqtt::types::QOS_1)
                        .map_err(|err| {
                            format!("Failed to subscribe to topic {topic_string} due to '{err:?}'")
                        });
=======
            // TODO get vehicle data from CAN
            if is_speed_increasing {
                if vehicle_speed == 100 {
                    is_speed_increasing = false;
                    vehicle_speed -= 1;
>>>>>>> cf3d79d8
                } else {
                    break;
                }
            }
        }

        if client.is_connected() {
            debug!("Disconnecting");
            client.unsubscribe(topic_string.as_str()).unwrap();
            client.disconnect(None).unwrap();
        }
    });

    Ok(sub_handle)
}

fn fake_i32_data_stream(value: i32) -> watch::Receiver<i32> {
    debug!("Starting the fake i32 data stream.");
    let mut param: i32 = value;
    let (sender, reciever) = watch::channel(param);
    tokio::spawn(async move {
        loop {
            if let Err(err) = sender.send(param) {
                warn!("Failed to get new value due to '{err:?}'");
                break;
            }

            param = param + 1;
            sleep(Duration::from_millis(1000)).await;
        }
    });

    reciever
}

fn fake_i8_data_stream(value: i8) -> watch::Receiver<i8> {
    debug!("Starting the fake i8 data stream.");
    let mut param: i8 = value;
    let (sender, reciever) = watch::channel(param);
    tokio::spawn(async move {
        loop {
            if let Err(err) = sender.send(param) {
                warn!("Failed to get new value due to '{err:?}'");
                break;
            }

            param = param + 1;
            sleep(Duration::from_millis(1000)).await;
        }
    });

    reciever
}

#[tokio::main]
async fn main() -> Result<(), Box<dyn std::error::Error>> {
    // Setup logging.
    Builder::new().filter(None, LevelFilter::Info).target(Target::Stdout).init();

    info!("The Provider has started.");

    let settings = provider_config::load_settings();

    let provider_authority = settings.provider_authority;
    let provider_uri = format!("http://{provider_authority}"); // Devskim: ignore DS137138

    let invehicle_digital_twin_uri = retrieve_invehicle_digital_twin_uri(
        settings.invehicle_digital_twin_uri,
        settings.chariott_uri,
    )
    .await?;

    // Start mock data stream.
    let min_interval_ms = 1000; // 1 second
    const SPEED_UPDATE_MS_FLAG: &str = "speed_update_ms=";
    let interval_ms: u64 = std::env::args()
        .find_map(|arg| {
            if arg.contains(SPEED_UPDATE_MS_FLAG) {
                return Some(arg.replace(SPEED_UPDATE_MS_FLAG, ""));
            }

            None
        })
        .unwrap_or_else(|| min_interval_ms.to_string()).parse().unwrap();

    let mut data_stream = provider_impl::VehicleData { speed: start_vehicle_speed_data_stream(interval_ms),
                                                       mileage: fake_i32_data_stream(1000),
                                                       gear: fake_i8_data_stream(1),
                                                       fuel: fake_i8_data_stream(1),
                                                       rpm: fake_i32_data_stream(1000) };
    info!("MST data_streamhas started.");
    // Setup provider management cb endpoint.
    let provider = ProviderImpl::new(data_stream, min_interval_ms);

    // Start service.
    let addr: SocketAddr = provider_authority.parse()?;
    let server_future =
        Server::builder().add_service(ManagedSubscribeCallbackServer::new(provider)).serve(addr);

    debug!("Sending a register requests to the In-Vehicle Digital Twin Service URI {invehicle_digital_twin_uri}");
    retry_async_based_on_status(30, Duration::from_secs(1), || {
        register_entities(&invehicle_digital_twin_uri, &provider_uri)
    })
    .await?;

    // TODO: "Topic" and "broker" should be made configurable
    let topic = "dashboard/value/speed";
    let broker_uri = "mqtt://0.0.0.0:1883";

    // Subscribe to topic.
    let can_sub_handle = receive_can_service_updates(&broker_uri, &topic)
        .await
        .map_err(|err| Status::internal(format!("{err:?}")))?;

    server_future.await?;

    signal::ctrl_c().await.expect("Failed to listen for control-c event");

    _ = can_sub_handle.await;

    info!("The Provider has been completed.");

    Ok(())
}<|MERGE_RESOLUTION|>--- conflicted
+++ resolved
@@ -126,7 +126,6 @@
 
             debug!("Completed the publish request");
 
-<<<<<<< HEAD
             sleep(Duration::from_millis(min_interval_ms)).await;
         }
     });
@@ -203,13 +202,6 @@
                         .map_err(|err| {
                             format!("Failed to subscribe to topic {topic_string} due to '{err:?}'")
                         });
-=======
-            // TODO get vehicle data from CAN
-            if is_speed_increasing {
-                if vehicle_speed == 100 {
-                    is_speed_increasing = false;
-                    vehicle_speed -= 1;
->>>>>>> cf3d79d8
                 } else {
                     break;
                 }
